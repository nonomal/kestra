--- conflicted
+++ resolved
@@ -37,14 +37,9 @@
         const popups = within(window.document);
 
         const MonacoEditor = await waitFor(function MonacoEditorReady() {
-<<<<<<< HEAD
-            const editor = can.getByLabelText("email input").querySelector(".ks-monaco-editor");
-            expect(editor).to.exist();
-=======
             const editor = can.getByLabelText("email input").querySelector(".ks-monaco-editor")
             // eslint-disable-next-line @typescript-eslint/no-unused-expressions
             expect(editor).to.exist;
->>>>>>> 7ef84195
             return editor;
         }, {timeout: 500, interval: 100});
         // wait for the setup to finish
