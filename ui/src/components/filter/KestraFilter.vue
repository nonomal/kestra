<template>
    <section :class="['d-inline-flex mb-3 filters', {focused: isFocused}]">
        <History :prefix @search="handleHistoryItems" />

        <el-select
            ref="select"
            :model-value="current"
            value-key="label"
            :placeholder="t('filters.label')"
            allow-create
            default-first-option
            filterable
            clearable
            multiple
            placement="bottom"
            :show-arrow="false"
            fit-input-width
            popper-class="filters-select"
            :class="{settings: settings.shown, refresh: refresh.shown}"
            @change="(value) => changeCallback(value)"
            @keyup.enter="() => handleEnterKey(select?.hoverOption?.value)"
            @remove-tag="(item) => removeItem(item)"
            @visible-change="(visible) => dropdownClosedCallback(visible)"
            @clear="handleClear"
            @focus="handleFocus"
            @blur="handleBlur"
        >
            <template #label="{value}">
                <Label :option="value" />
            </template>
            <template #empty>
                <span v-if="!isDatePickerShown">{{ emptyLabel }}</span>
                <DateRange
                    v-else
                    @update:model-value="(v) => valueCallback(v, true)"
                />
            </template>
            <template v-if="dropdowns.first.shown">
                <el-option
                    v-for="option in includedOptions"
                    :key="option.value"
                    :value="option.value"
                    :label="option.label"
                    @click="() => filterCallback(option)"
                >
                    <component
                        v-if="option.icon"
                        :is="option.icon"
                        class="me-2"
                    />
                    <span>{{ option.label }}</span>
                </el-option>
            </template>
            <template v-else-if="dropdowns.second.shown">
                <el-option
                    v-for="comparator in dropdowns.first.value.comparators"
                    :key="comparator.value"
                    :value="comparator"
                    :label="comparator.label"
                    :class="{
                        selected: current.some(
                            (c) => c.comparator === comparator,
                        ),
                    }"
                    @click="() => comparatorCallback(comparator)"
                />
            </template>
            <template v-else-if="dropdowns.third.shown">
                <el-option
                    v-for="filter in valueOptions"
                    :key="filter.value"
                    :value="filter"
                    :label="filter.label"
                    :class="{
                        selected: current.some((c) =>
                            c.value.includes(filter.value),
                        ),
                    }"
                    @click="() => valueCallback(filter)"
                />
            </template>
        </el-select>

        <el-button-group class="d-inline-flex">
            <KestraIcon :tooltip="$t('search')" placement="bottom">
                <el-button :icon="Magnify" @click="triggerSearch" />
            </KestraIcon>
            <Save :disabled="!current.length" :prefix :current />
            <Refresh v-if="refresh.shown" @refresh="refresh.callback" />
            <Settings v-if="settings.shown" :settings />
        </el-button-group>

        <Dashboards
            v-if="dashboards.shown"
            @dashboard="(value) => emits('dashboard', value)"
        />
    </section>
</template>

<script setup lang="ts">
    import {ref, computed} from "vue";
    import {ElSelect} from "element-plus";

    import {useI18n} from "vue-i18n";
    const {t} = useI18n({useScope: "global"});

    import {useStore} from "vuex";
    const store = useStore();

    import {useRouter, useRoute} from "vue-router";
    const router = useRouter();
    const route = useRoute();

    import Refresh from "../layout/RefreshButton.vue";

    import History from "./components/history/History.vue";
    import Label from "./components/Label.vue";
    import Save from "./components/Save.vue";
    import Settings from "./components/Settings.vue";
    import Dashboards from "./components/Dashboards.vue";
    import KestraIcon from "../Kicon.vue";

    import Magnify from "vue-material-design-icons/Magnify.vue";

<<<<<<< HEAD
    import State from "../../utils/state";
=======
>>>>>>> 88bb0748
    import DateRange from "../layout/DateRange.vue";

    const emits = defineEmits(["dashboard"]);
    const props = defineProps({
        prefix: {type: String, required: true},
        include: {type: Array, required: true},
        values: {type: Object, required: false, default: undefined},
        refresh: {
            type: Object,
            default: () => ({shown: false, callback: () => {}}),
        },
        settings: {
            type: Object,
            default: () => ({
                shown: false,
                charts: {shown: false, value: false, callback: () => {}},
            }),
        },
        dashboards: {
            type: Object,
            default: () => ({shown: false}),
        },
    });

    import {useFilters, compare} from "./useFilters.js";
    const {
        getRecentItems,
        setRecentItems,
        COMPARATORS,
        OPTIONS,
        encodeParams,
        decodeParams,
    } = useFilters(props.prefix);

    const select = ref<InstanceType<typeof ElSelect> | null>(null);
    const updateHoveringIndex = (index) => {
        select.value.states.hoveringIndex = index >= 0 ? index : 0;
    };
    const emptyLabel = ref(t("filters.empty"));
    const INITIAL_DROPDOWNS = {
        first: {shown: true, value: {}},
        second: {shown: false, index: -1},
        third: {shown: false, index: -1},
    };
    const dropdowns = ref({...INITIAL_DROPDOWNS});
    const closeDropdown = () => (select.value.dropdownMenuVisible = false);

    const triggerEnter = ref(true);
    const handleEnterKey = (option) => {
        if (!option) return;

        if (!triggerEnter.value) {
            triggerEnter.value = true;
            return;
        }

        if (dropdowns.value.first.shown) {
            const value = includedOptions.value.filter((o) => {
                let comparator = o.key;

                if (o.key === "timeRange") comparator = "relative_date";
                if (o.key === "date") comparator = "absolute_date";

                return comparator === option.label;
            })[0];

            filterCallback(value);
        } else if (dropdowns.value.second.shown) {
            comparatorCallback(option);
        } else if (dropdowns.value.third.shown) {
            valueCallback(option);
        }
    };

    const handleClear = () => {
        current.value = [];
        triggerSearch();
    };

    const isFocused = ref(false);
    const handleFocus = () => (isFocused.value = true);
    const handleBlur = () => (isFocused.value = false);

    const filterCallback = (option) => {
        if (!option.value) {
            triggerEnter.value = false;
            return;
        }

        option.value = {
            label: option.value?.label ?? "Unknown",
            comparator: undefined,
            value: [],
        };
        dropdowns.value.first = {shown: false, value: option};
        dropdowns.value.second = {shown: true, index: current.value.length};

        current.value.push(option.value);

        // If only one comparator option, automate selection of it
        if (option.comparators.length === 1) {
            comparatorCallback(option.comparators[0]);
        }
    };
    const comparatorCallback = (value) => {
        current.value[dropdowns.value.second.index].comparator = value;
        emptyLabel.value =
            current.value[dropdowns.value.second.index].label === "labels"
                ? t("filters.labels.placeholder")
                : t("filters.empty");

        dropdowns.value.first = {shown: false, value: {}};
        dropdowns.value.second = {shown: false, index: -1};
        dropdowns.value.third = {shown: true, index: current.value.length - 1};

        // Set hover index to the selected comparator for highlighting
        const index = valueOptions.value.findIndex((o) => o.value === value.value);
        updateHoveringIndex(index);
    };
    const dropdownClosedCallback = (visible) => {
        if (!visible) {
            dropdowns.value = {...INITIAL_DROPDOWNS};

            // If last filter item selection was not completed, remove it from array
            if (current.value?.at(-1)?.value?.length === 0) current.value.pop();
        } else {
            // Highlight all selected items by setting hoveringIndex to match the first selected item
            const index = valueOptions.value.findIndex((o) => {
                return current.value.some((c) => c.value.includes(o.value));
            });
            updateHoveringIndex(index);
        }
    };
    const valueCallback = (filter, isDate = false) => {
        if (!isDate) {
            const values = current.value[dropdowns.value.third.index].value;
            const index = values.indexOf(filter.value);

            if (index === -1) values.push(filter.value);
            else values.splice(index, 1);

            // Update the hover index for better UX
            const hoverIndex = valueOptions.value.findIndex(
                (o) => o.value === filter.value,
            );
            updateHoveringIndex(hoverIndex);
        } else {
            const match = current.value.find((v) => v.label === "absolute_date");
            if (match) match.value = [filter];
        }

        if (!current.value[dropdowns.value.third.index].comparator?.multiple) {
            // If selection is not multiple, close the dropdown
            closeDropdown();
        }

        triggerSearch();
    };

    import action from "../../models/action.js";
    import permission from "../../models/permission.js";

    const user = computed(() => store.state.auth.user);

    const namespaceOptions = ref([]);
    const parseNamespaces = (namespaces) => {
        const result = [];

        namespaces.forEach((namespace) => {
            let current = "";
            namespace.split(".").forEach((part) => {
                current = current ? `${current}.${part}` : part;
                result.push({label: current, value: current});
            });
        });

        return [...new Map(result.map((item) => [item.value, item])).values()];
    };
    const loadNamespaces = () => {
        const p = permission.NAMESPACE;
        const a = action.READ;

        if (user.value && user.value.hasAnyActionOnAnyNamespace(p, a)) {
            const dataType = "flow";
            store
                .dispatch("namespace/loadNamespacesForDatatype", {dataType})
                .then((r) => (namespaceOptions.value = parseNamespaces(r)));
        }
    };

    // Load all namespaces only if that filter is included
    if (props.include.includes("namespace")) loadNamespaces();

    import {useValues} from "./useValues.js";
    const {VALUES} = useValues(props.prefix);

    const isDatePickerShown = computed(() => {
        const c = current?.value?.at(-1);
        return c?.label === "absolute_date" && c.comparator;
    });

    const valueOptions = computed(() => {
        const type = current.value.at(-1)?.label;

        switch (type) {
        case "namespace":
            return namespaceOptions.value;

        case "state":
            return VALUES.EXECUTION_STATE;

        case "trigger_state":
            return VALUES.TRIGGER_STATE;

        case "scope":
            return VALUES.SCOPE;

        case "child":
            return VALUES.CHILD;

        case "level":
            return VALUES.LEVEL;

        case "relative_date":
            return VALUES.RELATIVE_DATE;

        case "task":
            return props.values?.task || [];

        case "metric":
            return props.values?.metric || [];

        case "aggregation":
            return VALUES.AGGREGATION;

        case "absolute_date":
            return [];

        default:
            return [];
        }
    });

    type CurrentItem = {
        label: string;
        value: string[];
        comparator?: Record<string, any>;
        persistent?: boolean;
    };
    const current = ref<CurrentItem[]>([]);
    const includedOptions = computed(() => {
        const dates = ["relative_date", "absolute_date"];

        const found = current.value?.find((v) => dates.includes(v?.label));
        const exclude = found ? dates.find((date) => date !== found.label) : null;

        return OPTIONS.filter((o) => {
            const label = o.value?.label;
            return props.include.includes(label) && label !== exclude;
        });
    });

    const changeCallback = (v) => {
        if (!Array.isArray(v) || !v.length) return;

        if (typeof v.at(-1) === "string") {
            if (v.at(-2)?.label === "labels") {
                // Adding labels to proper filter
                v.at(-2).value?.push(v.at(-1));
                closeDropdown();
                triggerSearch();
            } else {
                // Adding text search string
                const label = t("filters.options.text");
                const index = current.value.findIndex((i) => i.label === label);

                if (index !== -1) current.value[index].value = [v.at(-1)];
                else current.value.push({label, value: [v.at(-1)]});

                triggerSearch();
            }

            triggerEnter.value = false;
        }

        // Clearing the input field after value is being submitted
        select.value.states.inputValue = "";
    };

    const removeItem = (value) => {
        current.value = current.value.filter(
            (item) => JSON.stringify(item) !== JSON.stringify(value),
        );

        triggerSearch();
    };

    const handleHistoryItems = (value) => {
        if (value) current.value = value;
        select.value?.focus();
    };

    const triggerSearch = () => {
        if (current.value.length) {
            const r = getRecentItems().filter((i) =>
                compare(i.value, current.value),
            );
            setRecentItems([...r, {value: current.value}]);
        }

        router.push({query: encodeParams(current.value)});
    };

    // Include parameters from URL directly to filter
    current.value = decodeParams(route.query, props.include);

    const addNamespaceFilter = (namespace) => {
        if (!namespace) return;
        current.value.push({
            label: "namespace",
            value: [namespace],
            comparator: COMPARATORS.STARTS_WITH,
            persistent: true,
        });
    };

    const {name, params} = route;

    if (name === "flows/update") addNamespaceFilter(params?.namespace);
    else if (name === "namespaces/update") addNamespaceFilter(params.id);
</script>

<style lang="scss">
@mixin width-available {
    width: -moz-available;
    width: -webkit-fill-available;
    // https://caniuse.com/?search=fill-available
    width: fill-available;
}
.filters {
    @include width-available;
    & .el-select {
        max-width: calc(100% - 237px);
        &.settings {
            max-width: calc(100% - 285px);
        }
        &:not(.refresh) {
            max-width: calc(100% - 189px);
        }
    }
    & .el-select__placeholder {
        color: var(--bs-gray-700);
    }
    & .el-select__wrapper {
        border-radius: 0;
        box-shadow:
            0 -1px 0 0 var(--el-border-color) inset,
            0 1px 0 0 var(--el-border-color) inset;
        & .el-tag {
            background: var(--bs-border-color) !important;
            color: var(--bs-gray-900);
            & .el-tag__close {
                color: var(--bs-gray-900);
            }
        }
    }
    & .el-select__selection {
        flex-wrap: nowrap;
        overflow-x: auto;
        &::-webkit-scrollbar {
            height: 0px;
        }
    }
    & .el-button-group {
        .el-button {
            border-radius: 0;
        }
        span.kicon:last-child .el-button,
        > button.el-button:last-child {
            border-top-right-radius: var(--bs-border-radius);
            border-bottom-right-radius: var(--bs-border-radius);
        }
    }
}
.el-button-group .el-button--primary:last-child {
    border-left: none;
}
.el-button-group > .el-dropdown > .el-button {
    border-left-color: transparent;
}
.filters-select {
    & .el-select-dropdown {
        width: 300px !important;
        &:has(.el-select-dropdown__empty) {
            width: 500px !important;
        }
    }
    & .el-date-editor.el-input__wrapper {
        background-color: initial;
        box-shadow: none;
    }
    & .el-select-dropdown__item .material-design-icon {
        bottom: -0.15rem;
    }
}
</style><|MERGE_RESOLUTION|>--- conflicted
+++ resolved
@@ -122,10 +122,6 @@
 
     import Magnify from "vue-material-design-icons/Magnify.vue";
 
-<<<<<<< HEAD
-    import State from "../../utils/state";
-=======
->>>>>>> 88bb0748
     import DateRange from "../layout/DateRange.vue";
 
     const emits = defineEmits(["dashboard"]);
