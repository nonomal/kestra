import {h, App} from "vue"
import {useI18n} from "vue-i18n"
import {ElNotification, ElMessageBox, ElTable, ElTableColumn, NotificationOptions} from "element-plus"

import Markdown from "../components/layout/Markdown.vue"

// eslint-disable-next-line no-unused-vars
const makeToast = (t: (t:string, options?: Record<string, string>) => string) => ({
    _wrap: function(message:string) {
        if(Array.isArray(message) && message.length > 0){
            return h(
                ElTable,
                {
                    stripe: true,
                    tableLayout: "auto",
                    fixed: true,
                    data: message,
                    class: ["mt-2"],
                    size: "small",
                },
                [
                    h(ElTableColumn, {label: "Message", formatter: (row) => { return h("span",{innerHTML:row.message})}})
                ]
            )
        } else {
            return h(Markdown, {source: message});
        }
    },
<<<<<<< HEAD
    confirm: function(message: string, callback: () => void, renderVNode = false, type = "warning" as const) {
=======
    _MarkdownWrap: function(message) {    
        return h(Markdown, {source: message})
    },
    confirm: function(message, callback, type = "warning" as const) {
>>>>>>> 0bd8a355
        ElMessageBox
            .confirm(typeof message === "string" ? this._MarkdownWrap(message || t("toast confirm")) : h(message), t("confirmation"), {type})
            .then(() => callback())
    },
    saved: function(name: string, title: string, options?: NotificationOptions & {multiple?: boolean}) {
        ElNotification.closeAll();
        const message = options?.multiple
            ? t("multiple saved done", {name})
            : t("saved done", {name: name});
        ElNotification({
            ...{
                title: title || t("saved"),
                message: this._wrap(message),
                position: "bottom-right",
                type: "success",
            },
            ...(options || {})
        });
    },
    deleted: function(name: string, title: string, options?: NotificationOptions) {
        ElNotification({
            ...{
                title: title || t("deleted"),
                message: this._wrap(t("deleted confirm", {name: name})),
                position: "bottom-right",
                type: "success",
            },
            ...(options ?? {})
        })
    },
    success: function(message: string, title: string, options?: NotificationOptions) {
        ElNotification({
            ...{
                title: title || t("success"),
                message: this._wrap(message),
                position: "bottom-right",
                type: "success",
            },
            ...(options || {})
        })
    },
    warning: function(message: string, title: string, options?: NotificationOptions) {
        ElNotification({
            ...{
                title: title || t("warning"),
                message: this._wrap(message),
                position: "bottom-right",
                type: "warning",
            },
            ...(options || {})
        })
    },
    error: function(message: string, title: string, options?: NotificationOptions) {
        ElNotification({
            ...{
                title: title || t("error"),
                message: this._wrap(message),
                position: "bottom-right",
                type: "error",
                duration: 0,
                customClass: "large"
            },
            ...(options || {})
        })
    }
})

export default {
    install(app: App) {
        app.config.globalProperties.$toast = function() {
            const self = this;

            return makeToast(self.$t);
        }
    }
}

export function useToast(){
    const {t} = useI18n()
    return makeToast(t)
}<|MERGE_RESOLUTION|>--- conflicted
+++ resolved
@@ -26,14 +26,10 @@
             return h(Markdown, {source: message});
         }
     },
-<<<<<<< HEAD
-    confirm: function(message: string, callback: () => void, renderVNode = false, type = "warning" as const) {
-=======
-    _MarkdownWrap: function(message) {    
+    _MarkdownWrap: function(message: string) {
         return h(Markdown, {source: message})
     },
-    confirm: function(message, callback, type = "warning" as const) {
->>>>>>> 0bd8a355
+    confirm: function(message: string, callback: () => void, type = "warning" as const) {
         ElMessageBox
             .confirm(typeof message === "string" ? this._MarkdownWrap(message || t("toast confirm")) : h(message), t("confirmation"), {type})
             .then(() => callback())
